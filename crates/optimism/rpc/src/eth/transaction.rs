--- conflicted
+++ resolved
@@ -108,7 +108,11 @@
     pub fn fill_with_spec(tx: TransactionSignedEcRecovered, tx_info: TransactionInfo, chain_spec: Option<Arc<ChainSpec>>) -> <OpTxBuilder as TransactionCompat>::Transaction {
         let signed_tx = tx.clone().into_signed();
 
-        let inner = EthTxBuilder::fill(tx, tx_info).inner;
+        let mut inner = EthTxBuilder::fill(tx, tx_info).inner;
+
+        if signed_tx.is_deposit() {
+            inner.gas_price = Some(signed_tx.max_fee_per_gas())
+        }
 
         let deposit_receipt_version = if signed_tx.is_deposit() && tx_info.block_number.is_some() {
             chain_spec.as_ref().and_then(|spec| 
@@ -135,11 +139,7 @@
         receipt: OpTransactionReceipt) -> <OpTxBuilder as TransactionCompat>::Transaction {
         let signed_tx = tx.clone().into_signed();
 
-        let mut inner = EthTxBuilder::fill(tx, tx_info).inner;
-
-        if signed_tx.is_deposit() {
-            inner.gas_price = Some(signed_tx.max_fee_per_gas())
-        }
+        let inner = EthTxBuilder::fill(tx, tx_info).inner;
 
         let deposit_receipt_version = if signed_tx.is_deposit() {
             receipt
@@ -155,14 +155,8 @@
             source_hash: signed_tx.source_hash(),
             mint: signed_tx.mint(),
             // only include is_system_tx if true: <https://github.com/ethereum-optimism/op-geth/blob/641e996a2dcf1f81bac9416cb6124f86a69f1de7/internal/ethapi/api.go#L1518-L1518>
-<<<<<<< HEAD
             is_system_tx: signed_tx.is_deposit().then_some(signed_tx.is_system_transaction()),
             deposit_receipt_version,
-=======
-            is_system_tx: (signed_tx.is_deposit() && signed_tx.is_system_transaction())
-                .then_some(true),
-            deposit_receipt_version: None, // todo: how to fill this field?
->>>>>>> e9a436ae
         }
     }
 }
