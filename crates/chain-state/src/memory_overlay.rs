use super::ExecutedBlock;
use alloy_consensus::BlockHeader;
use alloy_primitives::{
    keccak256, map::B256HashMap, Address, BlockNumber, Bytes, StorageKey, StorageValue, B256,
};
use reth_errors::ProviderResult;
use reth_primitives::{Account, Bytecode, NodePrimitives};
use reth_storage_api::{
    AccountReader, BlockHashReader, HashedPostStateProvider, StateProofProvider, StateProvider,
    StateRootProvider, StorageRootProvider,
};
use reth_trie::{
    updates::TrieUpdates, AccountProof, HashedPostState, HashedStorage, MultiProof,
    MultiProofTargets, StorageMultiProof, TrieInput,
};
use revm::db::BundleState;
use std::sync::OnceLock;

/// A state provider that stores references to in-memory blocks along with their state as well as a
/// reference of the historical state provider for fallback lookups.
#[allow(missing_debug_implementations)]
pub struct MemoryOverlayStateProviderRef<'a, N: NodePrimitives = reth_primitives::EthPrimitives> {
    /// Historical state provider for state lookups that are not found in in-memory blocks.
    pub(crate) historical: Box<dyn StateProvider + 'a>,
    /// The collection of executed parent blocks. Expected order is newest to oldest.
    pub(crate) in_memory: Vec<ExecutedBlock<N>>,
    /// Lazy-loaded in-memory trie data.
    pub(crate) trie_state: OnceLock<MemoryOverlayTrieState>,
}

/// A state provider that stores references to in-memory blocks along with their state as well as
/// the historical state provider for fallback lookups.
#[allow(missing_debug_implementations)]
pub type MemoryOverlayStateProvider<N: reth_primitives::EthPrimitives> = MemoryOverlayStateProviderRef<'static,N>;

impl<'a, N: NodePrimitives> MemoryOverlayStateProviderRef<'a, N> {
    /// Create new memory overlay state provider.
    ///
    /// ## Arguments
    ///
    /// - `in_memory` - the collection of executed ancestor blocks in reverse.
    /// - `historical` - a historical state provider for the latest ancestor block stored in the
    ///   database.
    pub fn new(historical: Box<dyn StateProvider + 'a>, in_memory: Vec<ExecutedBlock<N>>) -> Self {
        Self { historical, in_memory, trie_state: OnceLock::new() }
    }

    /// Turn this state provider into a state provider
    pub fn boxed(self) -> Box<dyn StateProvider + 'a> {
        Box::new(self)
    }

    /// Return lazy-loaded trie state aggregated from in-memory blocks.
    fn trie_state(&self) -> &MemoryOverlayTrieState {
        self.trie_state.get_or_init(|| {
            let mut trie_state = MemoryOverlayTrieState::default();
            for block in self.in_memory.iter().rev() {
                trie_state.state.extend_ref(block.hashed_state.as_ref());
                trie_state.nodes.extend_ref(block.trie.as_ref());
            }
            trie_state
        })
    }
}

impl<'a, N: NodePrimitives> BlockHashReader for MemoryOverlayStateProviderRef<'a, N> {
    fn block_hash(&self, number: BlockNumber) -> ProviderResult<Option<B256>> {
        for block in &self.in_memory {
            if block.block.number() == number {
                return Ok(Some(block.block.hash()))
            }
        }

        self.historical.block_hash(number)
    }

    fn canonical_hashes_range(
        &self,
        start: BlockNumber,
        end: BlockNumber,
    ) -> ProviderResult<Vec<B256>> {
        let range = start..end;
        let mut earliest_block_number = None;
        let mut in_memory_hashes = Vec::new();
        for block in &self.in_memory {
            if range.contains(&block.block.number()) {
                in_memory_hashes.insert(0, block.block.hash());
                earliest_block_number = Some(block.block.number());
            }
        }

        let mut hashes =
            self.historical.canonical_hashes_range(start, earliest_block_number.unwrap_or(end))?;
        hashes.append(&mut in_memory_hashes);
        Ok(hashes)
    }
}

impl<'a, N: NodePrimitives> AccountReader for MemoryOverlayStateProviderRef<'a, N> {
    fn basic_account(&self, address: Address) -> ProviderResult<Option<Account>> {
        for block in &self.in_memory {
            if let Some(account) = block.execution_output.account(&address) {
                return Ok(account)
            }
        }

        self.historical.basic_account(address)
    }
}

impl<'a, N: NodePrimitives> StateRootProvider for MemoryOverlayStateProviderRef<'a, N> {
    fn state_root(&self, state: HashedPostState) -> ProviderResult<B256> {
        self.state_root_from_nodes(TrieInput::from_state(state))
    }

    fn state_root_from_nodes(&self, mut input: TrieInput) -> ProviderResult<B256> {
        let MemoryOverlayTrieState { nodes, state } = self.trie_state().clone();
        input.prepend_cached(nodes, state);
        self.historical.state_root_from_nodes(input)
    }

    fn state_root_with_updates(&self, state: HashedPostState) -> ProviderResult<(B256, TrieUpdates)> {
        self.state_root_from_nodes_with_updates(TrieInput::from_state(state))
    }

    fn state_root_from_nodes_with_updates(&self, mut input: TrieInput) -> ProviderResult<(B256, TrieUpdates)> {
        let MemoryOverlayTrieState { nodes, state } = self.trie_state().clone();
        input.prepend_cached(nodes, state);
        self.historical.state_root_from_nodes_with_updates(input)
    }
}


impl<'a, N: NodePrimitives> StorageRootProvider for MemoryOverlayStateProviderRef<'a, N> {
    // TODO: Currently this does not reuse available in-memory trie nodes.
    fn storage_root(&self, address: Address, storage: HashedStorage) -> ProviderResult<B256> {
        let state = &self.trie_state().state;
        let mut hashed_storage =
            state.storages.get(&keccak256(address)).cloned().unwrap_or_default();
        hashed_storage.extend(&storage);
        self.historical.storage_root(address, hashed_storage)
    }

    // TODO: Currently this does not reuse available in-memory trie nodes.
    fn storage_proof(
        &self,
        address: Address,
        slot: B256,
        storage: HashedStorage,
    ) -> ProviderResult<reth_trie::StorageProof> {
        let state = &self.trie_state().state;
        let mut hashed_storage =
            state.storages.get(&keccak256(address)).cloned().unwrap_or_default();
        hashed_storage.extend(&storage);
        self.historical.storage_proof(address, slot, hashed_storage)
    }

    // TODO: Currently this does not reuse available in-memory trie nodes.
    fn storage_multiproof(
        &self,
        address: Address,
        slots: &[B256],
        storage: HashedStorage,
    ) -> ProviderResult<StorageMultiProof> {
        let state = &self.trie_state().state;
        let mut hashed_storage =
            state.storages.get(&keccak256(address)).cloned().unwrap_or_default();
        hashed_storage.extend(&storage);
        self.historical.storage_multiproof(address, slots, hashed_storage)
    }
}

impl<'a, N: NodePrimitives> StateProofProvider for MemoryOverlayStateProviderRef<'a, N> {
    fn proof(
        &self,
        mut input: TrieInput,
        address: Address,
        slots: &[B256],
    ) -> ProviderResult<AccountProof> {
        let MemoryOverlayTrieState { nodes, state } = self.trie_state().clone();
        input.prepend_cached(nodes, state);
        self.historical.proof(input, address, slots)
    }

    fn multiproof(
        &self,
        mut input: TrieInput,
        targets: HashMap<B256, HashSet<B256>>,
    ) -> ProviderResult<MultiProof> {
        let MemoryOverlayTrieState { nodes, state } = self.trie_state().clone();
        input.prepend_cached(nodes, state);
        self.historical.multiproof(input, targets)
    }

    fn witness(
        &self,
        mut input: TrieInput,
        target: HashedPostState,
    ) -> ProviderResult<HashMap<B256, Bytes>> {
        let MemoryOverlayTrieState { nodes, state } = self.trie_state().clone();
        input.prepend_cached(nodes, state);
        self.historical.witness(input, target)
    }
}

impl<'a, N: NodePrimitives> HashedPostStateProvider for MemoryOverlayStateProviderRef<'a, N> {
    fn hashed_post_state(&self, bundle_state: &BundleState) -> HashedPostState {
        self.historical.hashed_post_state(bundle_state)
    }
}

impl<'a, N: NodePrimitives> StateProvider for MemoryOverlayStateProviderRef<'a, N> {
    fn storage(
        &self,
        address: Address,
        storage_key: StorageKey,
    ) -> ProviderResult<Option<StorageValue>> {
        for block in &self.in_memory {
            if let Some(value) = block.execution_output.storage(&address, storage_key.into()) {
                return Ok(Some(value))
            }
        }

        self.historical.storage(address, storage_key)
    }

<<<<<<< HEAD

    fn bytecode_by_hash(&self, code_hash: B256) -> ProviderResult<Option<Bytecode>> {
        for block in &self.in_memory {
            if let Some(contract) = block.execution_output.bytecode(&code_hash) {
                return Ok(Some(contract))
=======
            fn multiproof(
                &self,
                mut input: TrieInput,
                targets: MultiProofTargets,
            ) -> ProviderResult<MultiProof> {
                let MemoryOverlayTrieState { nodes, state } = self.trie_state().clone();
                input.prepend_cached(nodes, state);
                self.historical.multiproof(input, targets)
            }

            fn witness(
                &self,
                mut input: TrieInput,
                target: HashedPostState,
            ) -> ProviderResult<B256HashMap<Bytes>> {
                let MemoryOverlayTrieState { nodes, state } = self.trie_state().clone();
                input.prepend_cached(nodes, state);
                self.historical.witness(input, target)
>>>>>>> b424ad36
            }
        }

        self.historical.bytecode_by_hash(code_hash)
    }
}

/// The collection of data necessary for trie-related operations for [`MemoryOverlayStateProvider`].
#[derive(Clone, Default, Debug)]
pub(crate) struct MemoryOverlayTrieState {
    /// The collection of aggregated in-memory trie updates.
    pub(crate) nodes: TrieUpdates,
    /// The collection of hashed state from in-memory blocks.
    pub(crate) state: HashedPostState,
}<|MERGE_RESOLUTION|>--- conflicted
+++ resolved
@@ -224,32 +224,10 @@
         self.historical.storage(address, storage_key)
     }
 
-<<<<<<< HEAD
-
     fn bytecode_by_hash(&self, code_hash: B256) -> ProviderResult<Option<Bytecode>> {
         for block in &self.in_memory {
             if let Some(contract) = block.execution_output.bytecode(&code_hash) {
                 return Ok(Some(contract))
-=======
-            fn multiproof(
-                &self,
-                mut input: TrieInput,
-                targets: MultiProofTargets,
-            ) -> ProviderResult<MultiProof> {
-                let MemoryOverlayTrieState { nodes, state } = self.trie_state().clone();
-                input.prepend_cached(nodes, state);
-                self.historical.multiproof(input, targets)
-            }
-
-            fn witness(
-                &self,
-                mut input: TrieInput,
-                target: HashedPostState,
-            ) -> ProviderResult<B256HashMap<Bytes>> {
-                let MemoryOverlayTrieState { nodes, state } = self.trie_state().clone();
-                input.prepend_cached(nodes, state);
-                self.historical.witness(input, target)
->>>>>>> b424ad36
             }
         }
 
